<<<<<<< HEAD
#![feature(
    pointer_is_aligned,
    pointer_is_aligned_to,
    strict_provenance,
    non_null_convenience,
    allocator_api
)]
#![allow(clippy::cargo_common_metadata, stable_features)]
=======
#![feature(pointer_is_aligned_to, strict_provenance, non_null_convenience, allocator_api)]
#![allow(clippy::cargo_common_metadata)]
>>>>>>> 06c15ec0

use std::{alloc::Layout, cell::Cell, ops::Deref, ptr::NonNull, rc::Rc};

use bump_scope::allocator_api2::alloc::{AllocError, Allocator};

pub use arbitrary;

pub mod allocator_api;
pub mod bumping;

#[derive(Debug, Clone)]
struct RcAllocator<A> {
    inner: Rc<A>,
}

impl<A> RcAllocator<A> {
    pub fn new(inner: Rc<A>) -> Self {
        Self { inner }
    }
}

impl<A> Deref for RcAllocator<A> {
    type Target = A;

    fn deref(&self) -> &Self::Target {
        &self.inner
    }
}

unsafe impl<A> Allocator for RcAllocator<A>
where
    A: Allocator,
{
    fn allocate(&self, layout: Layout) -> Result<NonNull<[u8]>, AllocError> {
        self.inner.allocate(layout)
    }

    unsafe fn deallocate(&self, ptr: NonNull<u8>, layout: Layout) {
        self.inner.deallocate(ptr, layout)
    }

    fn allocate_zeroed(&self, layout: Layout) -> Result<NonNull<[u8]>, AllocError> {
        self.inner.allocate_zeroed(layout)
    }

    unsafe fn grow(&self, ptr: NonNull<u8>, old_layout: Layout, new_layout: Layout) -> Result<NonNull<[u8]>, AllocError> {
        self.inner.grow(ptr, old_layout, new_layout)
    }

    unsafe fn grow_zeroed(
        &self,
        ptr: NonNull<u8>,
        old_layout: Layout,
        new_layout: Layout,
    ) -> Result<NonNull<[u8]>, AllocError> {
        self.inner.grow_zeroed(ptr, old_layout, new_layout)
    }

    unsafe fn shrink(&self, ptr: NonNull<u8>, old_layout: Layout, new_layout: Layout) -> Result<NonNull<[u8]>, AllocError> {
        self.inner.shrink(ptr, old_layout, new_layout)
    }
}

#[derive(Debug, Clone)]
struct MaybeFailingAllocator<A> {
    pub inner: A,
    pub fails: Cell<bool>,
}

impl<A> MaybeFailingAllocator<A> {
    pub fn new(inner: A) -> Self {
        Self {
            inner,
            fails: Cell::new(false),
        }
    }
}

unsafe impl<A> Allocator for MaybeFailingAllocator<A>
where
    A: Allocator,
{
    fn allocate(&self, layout: Layout) -> Result<NonNull<[u8]>, AllocError> {
        if self.fails.get() {
            return Err(AllocError);
        }

        self.inner.allocate(layout)
    }

    unsafe fn deallocate(&self, ptr: NonNull<u8>, layout: Layout) {
        self.inner.deallocate(ptr, layout)
    }

    fn allocate_zeroed(&self, layout: Layout) -> Result<NonNull<[u8]>, AllocError> {
        if self.fails.get() {
            return Err(AllocError);
        }

        self.inner.allocate_zeroed(layout)
    }

    unsafe fn grow(&self, ptr: NonNull<u8>, old_layout: Layout, new_layout: Layout) -> Result<NonNull<[u8]>, AllocError> {
        if self.fails.get() {
            return Err(AllocError);
        }

        self.inner.grow(ptr, old_layout, new_layout)
    }

    unsafe fn grow_zeroed(
        &self,
        ptr: NonNull<u8>,
        old_layout: Layout,
        new_layout: Layout,
    ) -> Result<NonNull<[u8]>, AllocError> {
        if self.fails.get() {
            return Err(AllocError);
        }

        self.inner.grow_zeroed(ptr, old_layout, new_layout)
    }

    unsafe fn shrink(&self, ptr: NonNull<u8>, old_layout: Layout, new_layout: Layout) -> Result<NonNull<[u8]>, AllocError> {
        if self.fails.get() {
            return Err(AllocError);
        }

        self.inner.shrink(ptr, old_layout, new_layout)
    }
}

#[cfg(fuzzing_repro)]
pub use std::{dbg, eprint, eprintln};

#[cfg(not(fuzzing_repro))]
#[macro_export]
macro_rules! dbg {
    ($($tt:tt)*) => {};
}

#[cfg(not(fuzzing_repro))]
#[macro_export]
macro_rules! eprint {
    ($($tt:tt)*) => {};
}

#[cfg(not(fuzzing_repro))]
#[macro_export]
macro_rules! eprintln {
    ($($tt:tt)*) => {};
}<|MERGE_RESOLUTION|>--- conflicted
+++ resolved
@@ -1,16 +1,5 @@
-<<<<<<< HEAD
-#![feature(
-    pointer_is_aligned,
-    pointer_is_aligned_to,
-    strict_provenance,
-    non_null_convenience,
-    allocator_api
-)]
-#![allow(clippy::cargo_common_metadata, stable_features)]
-=======
 #![feature(pointer_is_aligned_to, strict_provenance, non_null_convenience, allocator_api)]
 #![allow(clippy::cargo_common_metadata)]
->>>>>>> 06c15ec0
 
 use std::{alloc::Layout, cell::Cell, ops::Deref, ptr::NonNull, rc::Rc};
 
